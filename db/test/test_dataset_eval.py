--- conflicted
+++ resolved
@@ -140,19 +140,13 @@
         with self.assertRaises(dataset_eval.JobNotFoundException):
             dataset_eval.delete_job(self.test_uuid)
 
-<<<<<<< HEAD
-        job_id = dataset_eval._create_job(self.conn, self.test_dataset_id, True)
+        job_id = dataset_eval._create_job(self.conn, self.test_dataset_id, True, dataset_eval.EVAL_LOCAL)
         snapshots = dataset.get_snapshots_for_dataset(self.test_dataset_id)
         self.assertEqual(len(snapshots), 1)
         self.assertIsNotNone(dataset_eval.get_job(job_id))
         dataset_eval.delete_job(job_id)
         snapshots = dataset.get_snapshots_for_dataset(self.test_dataset_id)
         self.assertEqual(len(snapshots), 0)
-        self.assertIsNone(dataset_eval.get_job(job_id))
-=======
-        job_id = dataset_eval._create_job(self.conn, self.test_dataset_id, True, dataset_eval.EVAL_LOCAL)
-        self.assertIsNotNone(dataset_eval.get_job(job_id))
-        dataset_eval.delete_job(job_id)
         self.assertIsNone(dataset_eval.get_job(job_id))
 
     def test_eval_job_location(self):
@@ -162,5 +156,4 @@
 
         job2_id = dataset_eval._create_job(self.conn, self.test_dataset_id, True, dataset_eval.EVAL_LOCAL, None)
         job2 = dataset_eval.get_job(job2_id)
-        self.assertEqual(job2["eval_location"], dataset_eval.EVAL_LOCAL)
->>>>>>> bc0f1ceb
+        self.assertEqual(job2["eval_location"], dataset_eval.EVAL_LOCAL)
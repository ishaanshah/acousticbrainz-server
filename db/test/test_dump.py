--- conflicted
+++ resolved
@@ -1,10 +1,7 @@
 from db.testing import DatabaseTestCase
 from db import dump
-<<<<<<< HEAD
-import db
-=======
 from db.dump import _TABLES
->>>>>>> 07267e00
+
 import os.path
 import tempfile
 import shutil

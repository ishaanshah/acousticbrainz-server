import db
import db.dataset_eval
from utils import dataset_validator

<<<<<<< HEAD
import json
import sqlalchemy
=======
from db import exceptions
>>>>>>> 836d3a78
import re
from sqlalchemy import text
import unicodedata


def _slugify(string):
    """Converts unicode string to lowercase, removes alphanumerics and
    underscores, and converts spaces to hyphens. Also strips leading and
    trailing whitespace.
    """
    string = unicodedata.normalize('NFKD', string).encode('ascii', 'ignore').decode('ascii')
    string = re.sub('[^\w\s-]', '', string).strip().lower()
    return re.sub('[-\s]+', '-', string)


def create_from_dict(dictionary, author_id):
    """Creates a new dataset from a dictionary.

    Returns:
        Tuple with two values: new dataset ID and error. If error occurs first
        will be None and second is an exception. If there are no errors, second
        value will be None.
    """
    dataset_validator.validate(dictionary)

    with db.engine.begin() as connection:
        if "description" not in dictionary:
            dictionary["description"] = None

        result = connection.execute("""INSERT INTO dataset (id, name, description, public, author)
                          VALUES (uuid_generate_v4(), %s, %s, %s, %s) RETURNING id""",
                       (dictionary["name"], dictionary["description"], dictionary["public"], author_id))
        dataset_id = result.fetchone()[0]

        for cls in dictionary["classes"]:
            if "description" not in cls:
                cls["description"] = None
            result = connection.execute("""INSERT INTO dataset_class (name, description, dataset)
                              VALUES (%s, %s, %s) RETURNING id""",
                           (cls["name"], cls["description"], dataset_id))
            cls_id = result.fetchone()[0]

            # Removing duplicate recordings
            cls["recordings"] = list(set(cls["recordings"]))

            for recording_mbid in cls["recordings"]:
                connection.execute("INSERT INTO dataset_class_member (class, mbid) VALUES (%s, %s)",
                               (cls_id, recording_mbid))

    return dataset_id


def update(dataset_id, dictionary, author_id):
    # TODO(roman): Make author_id argument optional (keep old author if None).
    dataset_validator.validate(dictionary)

    with db.engine.begin() as connection:
        if "description" not in dictionary:
            dictionary["description"] = None

        connection.execute("""UPDATE dataset
                          SET (name, description, public, author, last_edited) = (%s, %s, %s, %s, now())
                          WHERE id = %s""",
                       (dictionary["name"], dictionary["description"], dictionary["public"], author_id, dataset_id))

        # Replacing old classes with new ones
        connection.execute("""DELETE FROM dataset_class WHERE dataset = %s""", (dataset_id,))

        for cls in dictionary["classes"]:
            if "description" not in cls:
                cls["description"] = None
            result = connection.execute("""INSERT INTO dataset_class (name, description, dataset)
                              VALUES (%s, %s, %s) RETURNING id""",
                           (cls["name"], cls["description"], dataset_id))
            cls_id = result.fetchone()[0]

            for recording_mbid in cls["recordings"]:
                connection.execute("INSERT INTO dataset_class_member (class, mbid) VALUES (%s, %s)",
                               (cls_id, recording_mbid))


def get(id):
    """Get dataset with a specified ID.

    Returns:
        Dictionary with dataset details if it has been found, None
        otherwise.
    """
    with db.engine.connect() as connection:
        result = connection.execute(
            "SELECT id::text, name, description, author, created, public, last_edited "
            "FROM dataset "
            "WHERE id = %s",
            (str(id),)
        )
<<<<<<< HEAD
        if result.rowcount > 0:
            row = dict(result.fetchone())
            row["classes"] = _get_classes(row["id"])
            return row
        else:
            # TODO(roman): Probably better to raise an exception there instead of returning None.
            return None
=======
        if result.rowcount < 1:
            raise exceptions.NoDataFoundException("Can't find dataset with a specified ID.")
        row = dict(result.fetchone())
        row["classes"] = _get_classes(row["id"])
        return row
>>>>>>> 836d3a78


def get_public_datasets(status):
    if status == "all":
        statuses = db.dataset_eval.VALID_STATUSES
    elif status in db.dataset_eval.VALID_STATUSES:
        statuses = [status]
    else:
        raise ValueError("Unknown status")

    with db.engine.connect() as connection:
        query = text("""
            SELECT dataset.id::text
                 , dataset.name
                 , dataset.description
                 , "user".musicbrainz_id AS author_name
                 , dataset.created
                 , job.status
            FROM dataset
            JOIN "user"
              ON "user".id = dataset.author
              LEFT JOIN LATERAL (SELECT dataset_eval_jobs.status
                                   FROM dataset_eval_jobs
                                   JOIN dataset_snapshot
                                     ON dataset_snapshot.id = dataset_eval_jobs.snapshot_id
                                  WHERE dataset.id = dataset_snapshot.dataset_id
                               ORDER BY dataset_eval_jobs.updated DESC
                               LIMIT 1)
                               AS JOB ON TRUE
          WHERE dataset.public = 't'
            AND job.status = ANY((:status)::eval_job_status[])
       ORDER BY dataset.created DESC
             """)
        result = connection.execute(query, {"status": statuses})
        return [dict(row) for row in result]


def _get_classes(dataset_id):
    with db.engine.connect() as connection:
        result = connection.execute(
            "SELECT id::text, name, description "
            "FROM dataset_class "
            "WHERE dataset = %s",
            (dataset_id,)
        )
        rows = result.fetchall()
        classes = []
        for row in rows:
            row = dict(row)
            row["recordings"] = _get_recordings_in_class(row["id"])
            classes.append(row)
        return classes


def _get_recordings_in_class(class_id):
    with db.engine.connect() as connection:
        result = connection.execute("SELECT mbid::text FROM dataset_class_member WHERE class = %s",
                       (class_id,))
        recordings = []
        for row in result:
            recordings.append(row["mbid"])
        return recordings


def get_by_user_id(user_id, public_only=True):
    """Get datasets created by a specified user.

    Returns:
        List of dictionaries with dataset details.
    """
    with db.engine.connect() as connection:
        where = "WHERE author = %s"
        if public_only:
            where += " AND public = TRUE"
        result = connection.execute("SELECT id, name, description, author, created "
                       "FROM dataset " + where,
                       (user_id,))
        datasets = []
        for row in result:
            datasets.append(dict(row))
        return datasets


def delete(id):
    """Delete dataset with a specified ID."""
    with db.engine.begin() as connection:
        connection.execute("DELETE FROM dataset WHERE id = %s", (str(id),))


def create_snapshot(dataset_id):
    """Creates a snapshot of current version of a dataset.

    Snapshots are stored as JSON and have the following structure:
    {
        "name": "..",
        "description": "..",
        "classes": [
            {
                "name": "..",
                "description: "..",
                "recordings": ["..", ...]
            },
            ...
        ]
    }

    Args:
        dataset_id (string/uuid): ID of a dataset.

    Returns:
        ID (UUID) of a snapshot that was created.
    """
    dataset = get(dataset_id)
    if not dataset:
        raise exceptions.NoDataFoundException("Can't find dataset with a specified ID.")
    snapshot = {
        "name": dataset["name"],
        "description": dataset["description"],
        "classes": [{
            "name": c["name"],
            "description": c["description"],
            "recordings": c["recordings"],
        } for c in dataset["classes"]],
    }
    with db.engine.connect() as connection:
        result = connection.execute(sqlalchemy.text("""
            INSERT INTO dataset_snapshot (id, dataset_id, data)
                 VALUES (uuid_generate_v4(), :dataset_id, :data)
              RETURNING id::text
        """), {
            "dataset_id": dataset_id,
            "data": json.dumps(snapshot),
        })
        return result.fetchone()["id"]


def get_snapshot(id):
    """Get snapshot of a dataset.

    Args:
        id (string/uuid): ID of a snapshot.

    Returns:
        dictionary: {
            "id": <ID of the snapshot>,
            "dataset_id": <ID of the dataset that this snapshot is associated with>,
            "created": <creation time>,
            "data": <actual content of a snapshot (see `create_snapshot` function)>
        }
    """
    with db.engine.connect() as connection:
        result = connection.execute(sqlalchemy.text("""
            SELECT id::text
                 , dataset_id::text
                 , data
                 , created
              FROM dataset_snapshot
             WHERE id = :id
        """), {"id": id})
        row = result.fetchone()
        if not row:
            raise db.exceptions.NoDataFoundException("Can't find dataset snapshot with a specified ID.")
        return dict(row)


def _delete_snapshot(connection, snapshot_id):
    """Delete a snapshot.

    Args:
        connection: an SQLAlchemy connection.
        snapshot_id (string/uuid): ID of a snapshot.
    """
    query = sqlalchemy.text("""
        DELETE FROM dataset_snapshot
              WHERE id = :snapshot_id""")
    connection.execute(query, {"snapshot_id": snapshot_id})


def get_snapshots_for_dataset(dataset_id):
    """Get all snapshots created for a dataset.

    Args:
        dataset_id (string/uuid): ID of a dataset.

    Returns:
        List of snapshots as dictionaries.
    """
    with db.engine.connect() as connection:
        result = connection.execute(sqlalchemy.text("""
            SELECT id::text
                 , dataset_id::text
                 , data
                 , created
              FROM dataset_snapshot
             WHERE dataset_id = :dataset_id
        """), {"dataset_id": dataset_id})
        return [dict(row) for row in result]


def _delete_snapshots_for_dataset(connection, dataset_id):
    """Delete all snapshots of a dataset.

    Args:
        connection: an SQLAlchemy connection.
        dataset_id (string/uuid): ID of a dataset.
    """
    query = sqlalchemy.text("""
        DELETE FROM dataset_snapshot
              WHERE dataset_id = :dataset_id""")
    connection.execute(query, {"dataset_id": dataset_id})<|MERGE_RESOLUTION|>--- conflicted
+++ resolved
@@ -2,12 +2,9 @@
 import db.dataset_eval
 from utils import dataset_validator
 
-<<<<<<< HEAD
 import json
 import sqlalchemy
-=======
 from db import exceptions
->>>>>>> 836d3a78
 import re
 from sqlalchemy import text
 import unicodedata
@@ -103,21 +100,11 @@
             "WHERE id = %s",
             (str(id),)
         )
-<<<<<<< HEAD
-        if result.rowcount > 0:
-            row = dict(result.fetchone())
-            row["classes"] = _get_classes(row["id"])
-            return row
-        else:
-            # TODO(roman): Probably better to raise an exception there instead of returning None.
-            return None
-=======
         if result.rowcount < 1:
             raise exceptions.NoDataFoundException("Can't find dataset with a specified ID.")
         row = dict(result.fetchone())
         row["classes"] = _get_classes(row["id"])
         return row
->>>>>>> 836d3a78
 
 
 def get_public_datasets(status):

<<<<<<< HEAD
import db
import db.dataset_eval
from db import exceptions
from utils import dataset_validator
import re
import json
import sqlalchemy
from sqlalchemy import text
=======
from __future__ import absolute_import

import json
import re
>>>>>>> 9b3450c6
import unicodedata

import sqlalchemy
from sqlalchemy import text

import db
import db.dataset_eval
from db import exceptions
from utils import dataset_validator


def _slugify(string):
    """Converts unicode string to lowercase, removes alphanumerics and
    underscores, and converts spaces to hyphens. Also strips leading and
    trailing whitespace.
    """
    string = unicodedata.normalize('NFKD', string).encode('ascii', 'ignore').decode('ascii')
    string = re.sub('[^\w\s-]', '', string).strip().lower()
    return re.sub('[-\s]+', '-', string)


def create_from_dict(dictionary, author_id):
    """Creates a new dataset from a dictionary.

    Returns:
        Tuple with two values: new dataset ID and error. If error occurs first
        will be None and second is an exception. If there are no errors, second
        value will be None.
    """
    dataset_validator.validate(dictionary)

    with db.engine.begin() as connection:
        if "description" not in dictionary:
            dictionary["description"] = None

        result = connection.execute("""INSERT INTO dataset (id, name, description, public, author)
                          VALUES (uuid_generate_v4(), %s, %s, %s, %s) RETURNING id""",
                                    (dictionary["name"], dictionary["description"], dictionary["public"], author_id))
        dataset_id = result.fetchone()[0]

        for cls in dictionary["classes"]:
            if "description" not in cls:
                cls["description"] = None
            result = connection.execute("""INSERT INTO dataset_class (name, description, dataset)
                              VALUES (%s, %s, %s) RETURNING id""",
                                        (cls["name"], cls["description"], dataset_id))
            cls_id = result.fetchone()[0]

            # Removing duplicate recordings
            cls["recordings"] = list(set(cls["recordings"]))

            for recording_mbid in cls["recordings"]:
                connection.execute("INSERT INTO dataset_class_member (class, mbid) VALUES (%s, %s)",
                                   (cls_id, recording_mbid))

    return dataset_id


def update_dataset_meta(dataset_id, meta):
    """ Update the metadata (name, description, public) for a dataset.

    Args:
        dataset_id: id of the dataset to update
        meta: dictionary of metadata to update

    Valid keys for `meta` are: `name`, `description`, `public`.
    If one of these keys is not present, the corresponding field
    for the dataset will not be updated. If no keys are present,
    the dataset will not be updated.
    """

    params = {}
    updates = []
    # Check meta values against None because "" and False are valid values
    name = meta.pop("name", None)
    if name is not None:
        updates.append("name = :name")
        params["name"] = name
    desc = meta.pop("description", None)
    if desc is not None:
        updates.append("description = :description")
        params["description"] = desc
    public = meta.pop("public", None)
    if public is not None:
        updates.append("public = :public")
        params["public"] = public

    if meta:
        raise ValueError("Unexpected meta value(s): %s" % ", ".join(meta.keys()))

    setstr = ", ".join(updates)
    query = text("""UPDATE dataset
                       SET %s
                     WHERE id = :id
            """ % setstr)

    # Only do an update if we have items to update
    if params:
        params["id"] = dataset_id
        with db.engine.begin() as connection:
            connection.execute(query, params)


def update(dataset_id, dictionary, author_id):
    # TODO(roman): Make author_id argument optional (keep old author if None).
    dataset_validator.validate(dictionary)

    with db.engine.begin() as connection:
        if "description" not in dictionary:
            dictionary["description"] = None

        connection.execute("""UPDATE dataset
                          SET (name, description, public, author, last_edited) = (%s, %s, %s, %s, now())
                          WHERE id = %s""",
                           (dictionary["name"], dictionary["description"], dictionary["public"], author_id, dataset_id))

        # Replacing old classes with new ones
        connection.execute("""DELETE FROM dataset_class WHERE dataset = %s""", (dataset_id,))

        for cls in dictionary["classes"]:
            if "description" not in cls:
                cls["description"] = None
            result = connection.execute("""INSERT INTO dataset_class (name, description, dataset)
                              VALUES (%s, %s, %s) RETURNING id""",
                                        (cls["name"], cls["description"], dataset_id))
            cls_id = result.fetchone()[0]

            for recording_mbid in cls["recordings"]:
                connection.execute("INSERT INTO dataset_class_member (class, mbid) VALUES (%s, %s)",
                                   (cls_id, recording_mbid))


def get(id):
    """Get dataset with a specified ID.

    Returns:
        Dictionary with dataset details if it has been found, None
        otherwise.
    """
    with db.engine.connect() as connection:
        result = connection.execute(
            "SELECT id::text, name, description, author, created, public, last_edited "
            "FROM dataset "
            "WHERE id = %s",
            (str(id),)
        )
        if result.rowcount < 1:
            raise exceptions.NoDataFoundException("Can't find dataset with a specified ID.")
        row = dict(result.fetchone())
        row["classes"] = _get_classes(row["id"])
        return row


def get_public_datasets(status):
    if status == "all":
        statuses = db.dataset_eval.VALID_STATUSES
    elif status in db.dataset_eval.VALID_STATUSES:
        statuses = [status]
    else:
        raise ValueError("Unknown status")

    with db.engine.connect() as connection:
        query = text("""
            SELECT dataset.id::text
                 , dataset.name
                 , dataset.description
                 , "user".musicbrainz_id AS author_name
                 , dataset.created
                 , job.status
            FROM dataset
            JOIN "user"
              ON "user".id = dataset.author
              LEFT JOIN LATERAL (SELECT dataset_eval_jobs.status
                                   FROM dataset_eval_jobs
                                   JOIN dataset_snapshot
                                     ON dataset_snapshot.id = dataset_eval_jobs.snapshot_id
                                  WHERE dataset.id = dataset_snapshot.dataset_id
                               ORDER BY dataset_eval_jobs.updated DESC
                               LIMIT 1)
                               AS JOB ON TRUE
          WHERE dataset.public = 't'
            AND job.status = ANY((:status)::eval_job_status[])
       ORDER BY dataset.created DESC
             """)
        result = connection.execute(query, {"status": statuses})
        return [dict(row) for row in result]


def _get_classes(dataset_id):
    with db.engine.connect() as connection:
        query = text("""SELECT id::text
                             , name
                             , description
                          FROM dataset_class
                         WHERE dataset = :dataset_id
                      ORDER BY id
        """)
        result = connection.execute(query, {"dataset_id": dataset_id})
        rows = result.fetchall()
        classes = []
        for row in rows:
            row = dict(row)
            row["recordings"] = _get_recordings_in_class(row["id"])
            classes.append(row)
        return classes


def _get_recordings_in_class(class_id):
    with db.engine.connect() as connection:
        result = connection.execute("SELECT mbid::text FROM dataset_class_member WHERE class = %s",
                                    (class_id,))
        recordings = []
        for row in result:
            recordings.append(row["mbid"])
        return recordings


def get_by_user_id(user_id, public_only=True):
    """Get datasets created by a specified user.

    Returns:
        List of dictionaries with dataset details.
    """
    with db.engine.connect() as connection:
        where = "WHERE author = %s"
        if public_only:
            where += " AND public = TRUE"
        result = connection.execute("SELECT id, name, description, author, created "
                                    "FROM dataset " + where,
                                    (user_id,))
        datasets = []
        for row in result:
            datasets.append(dict(row))
        return datasets


def delete(id):
    """Delete dataset with a specified ID."""
    with db.engine.begin() as connection:
        connection.execute("DELETE FROM dataset WHERE id = %s", (str(id),))


def create_snapshot(dataset_id):
    """Creates a snapshot of current version of a dataset.

    Snapshots are stored as JSON and have the following structure:
    {
        "name": "..",
        "description": "..",
        "classes": [
            {
                "name": "..",
                "description: "..",
                "recordings": ["..", ...]
            },
            ...
        ]
    }

    Args:
        dataset_id (string/uuid): ID of a dataset.

    Returns:
        ID (UUID) of a snapshot that was created.
    """
    dataset = get(dataset_id)
    if not dataset:
        raise exceptions.NoDataFoundException("Can't find dataset with a specified ID.")
    snapshot = {
        "name": dataset["name"],
        "description": dataset["description"],
        "classes": [{
                        "name": c["name"],
                        "description": c["description"],
                        "recordings": c["recordings"],
                    } for c in dataset["classes"]],
    }
    with db.engine.connect() as connection:
        result = connection.execute(sqlalchemy.text("""
            INSERT INTO dataset_snapshot (id, dataset_id, data)
                 VALUES (uuid_generate_v4(), :dataset_id, :data)
              RETURNING id::text
        """), {
            "dataset_id": dataset_id,
            "data": json.dumps(snapshot),
        })
        return result.fetchone()["id"]


def replace_snapshot(snapshot_id, dataset):
    snapshot = {
        "name": dataset["name"],
        "description": dataset["description"],
        "classes": [{
                        "name": c["name"],
                        "description": c["description"],
                        "recordings": c["recordings"],
                    } for c in dataset["classes"]],
    }
    with db.engine.connect() as connection:
         connection.execute(sqlalchemy.text("""
            UPDATE dataset_snapshot
               SET data = :data
            WHERE id = :id
        """), {
            "id": snapshot_id,
            "data": json.dumps(snapshot),
        })


def get_snapshot(id):
    """Get snapshot of a dataset.

    Args:
        id (string/uuid): ID of a snapshot.

    Returns:
        dictionary: {
            "id": <ID of the snapshot>,
            "dataset_id": <ID of the dataset that this snapshot is associated with>,
            "created": <creation time>,
            "data": <actual content of a snapshot (see `create_snapshot` function)>
        }
    """
    with db.engine.connect() as connection:
        result = connection.execute(sqlalchemy.text("""
            SELECT id::text
                 , dataset_id::text
                 , data
                 , created
              FROM dataset_snapshot
             WHERE id = :id
        """), {"id": id})
        row = result.fetchone()
        if not row:
            raise db.exceptions.NoDataFoundException("Can't find dataset snapshot with a specified ID.")
        return dict(row)


def find(query, user_id):
    with db.engine.connect() as connection:
        result = connection.execute(sqlalchemy.text("""
            SELECT id::text, name, description, author, created, public, last_edited
              FROM dataset
             WHERE name ILIKE :query_like AND author = :author
        """), {
            "query_like": '%' + query + '%',
            "author": user_id
        })
        rows = result.fetchall()
        for row in rows:
            row = dict(row)
            row["classes"] = _get_classes(row["id"])
        return rows


def _delete_snapshot(connection, snapshot_id):
    """Delete a snapshot.

    Args:
        connection: an SQLAlchemy connection.
        snapshot_id (string/uuid): ID of a snapshot.
    """
    query = sqlalchemy.text("""
        DELETE FROM dataset_snapshot
              WHERE id = :snapshot_id""")
    connection.execute(query, {"snapshot_id": snapshot_id})


def get_snapshots_for_dataset(dataset_id):
    """Get all snapshots created for a dataset.

    Args:
        dataset_id (string/uuid): ID of a dataset.

    Returns:
        List of snapshots as dictionaries.
    """
    with db.engine.connect() as connection:
        result = connection.execute(sqlalchemy.text("""
            SELECT id::text
                 , dataset_id::text
                 , data
                 , created
              FROM dataset_snapshot
             WHERE dataset_id = :dataset_id
        """), {"dataset_id": dataset_id})
        return [dict(row) for row in result]


def _delete_snapshots_for_dataset(connection, dataset_id):
    """Delete all snapshots of a dataset.

    Args:
        connection: an SQLAlchemy connection.
        dataset_id (string/uuid): ID of a dataset.
    """
    query = sqlalchemy.text("""
        DELETE FROM dataset_snapshot
              WHERE dataset_id = :dataset_id""")
    connection.execute(query, {"dataset_id": dataset_id})


def _get_classid_for_dataset(connection, dataset_id, class_name):
    query = sqlalchemy.text("""
      SELECT id
        FROM dataset_class
       WHERE name = :name
         AND dataset = :dataset_id""")
    result = connection.execute(query, {"name": class_name, "dataset_id": dataset_id})
    if result.rowcount < 1:
        raise exceptions.NoDataFoundException("No such class exists.")
    clsid = result.fetchone()
    return clsid[0]


def add_recordings(dataset_id, class_name, recordings):
    """Adds new recordings to a class in a dataset.

    If any given recording already exist in this class it is not added again.

    Args:
        dataset_id: the uuid of the dataset
        class_name: The class to add the recordings to
        recordings: List of recordings (MBID strings) to add

    Raises:
        NoDataFoundException if the dataset doesn't exist or if the class doesn't exist in the dataset
    """

    with db.engine.begin() as connection:
        clsid = _get_classid_for_dataset(connection, dataset_id, class_name)
        for mbid in recordings:
            connection.execute(sqlalchemy.text("""
              INSERT INTO dataset_class_member (class, mbid)
                   SELECT :clsid, :mbid
         WHERE NOT EXISTS (SELECT *
                             FROM dataset_class_member d
                            WHERE d.class = :clsid
                              AND d.mbid = :mbid)
                      """),
                               {"clsid": clsid, "mbid": mbid})


def delete_recordings(dataset_id, class_name, recordings):
    """Delete recordings from a dataset class"""

    with db.engine.begin() as connection:
        clsid = _get_classid_for_dataset(connection, dataset_id, class_name)
        for mbid in recordings:
            connection.execute(sqlalchemy.text("""
                DELETE FROM dataset_class_member
                      WHERE class = :class_name
                        AND mbid = :mbid_num
                            """),
                               {"class_name": clsid, "mbid_num": mbid})


def add_class(dataset_id, class_data):
    """Add a class to a dataset

    If the dict argument contains a key "recordings", add these recordings
    to the class as well. See :func:`add_recordings`.
    If the class already exists, do not add it again, but add recordings
    to it if they are given.

    Args:
        dataset_id: the UUID of the dataset to add this class to
        class_data: A dictionary representing the class to add:
              {"name": "Classname", "description": "Class desc",
               "recordings": [list of recording ids (optional)}
    """

    with db.engine.begin() as connection:
        if "description" not in class_data:
            class_data["description"] = None
        connection.execute(sqlalchemy.text("""
            INSERT INTO dataset_class (name, description, dataset)
                 SELECT :name, :description, :datasetid
       WHERE NOT EXISTS (SELECT *
                           FROM dataset_class d
                          WHERE d.name = :name
                            AND d.dataset = :datasetid)
                    """),
                           {"name": class_data["name"], "description": class_data["description"], "datasetid": dataset_id})
    if "recordings" in class_data:
        add_recordings(dataset_id, class_data["name"], class_data["recordings"])


def delete_class(dataset_id, class_data):
    """Delete a class from a dataset

    Deletes the class members as well since we have ON DELETE CASCADE set in the database

    Args:
        dataset_id: the UUID of the dataset to delete this class from
        class_data: A dictionary representing the class to delete:
              {"name": "Classname"}
    """

    with db.engine.begin() as connection:
        query = sqlalchemy.text("""
            DELETE FROM dataset_class
                  WHERE name = :class_name
                    AND dataset = :dataset_id
                        """)
        connection.execute(query,  {"class_name": class_data["name"], "dataset_id": dataset_id})


def update_class(dataset_id, class_name, class_data):
    """ Update the metadata (name, description) for a class.

    Args:
        dataset_id: id of the dataset to update
        class_name: the name of the class to update
        class_data: dictionary of metadata to update

    Valid keys for `meta` are: `name` (required),
     `new_name` (optional), `description` (optional)
    If one of the optional keys is not present, the corresponding field
    for the class will not be updated. If no keys are present,
    the class will not be updated.
    """

    params = {}
    updates = []
    if "new_name" in class_data:
        updates.append("name = :new_name")
        params["new_name"] = class_data["new_name"]
    if "description" in class_data:
        updates.append("description = :description")
        params["description"] = class_data["description"]
    setstr = ", ".join(updates)
    update_query = text("""UPDATE dataset_class
                               SET %s
                             WHERE id = :id

            """ % setstr)

    if params:
        with db.engine.begin() as connection:
            clsid = _get_classid_for_dataset(connection, dataset_id, class_name)
            params["id"] = clsid

            connection.execute(update_query, params)


def check_recording_in_dataset(dataset_id, mbid):
    """Check whether an MBID is in a given dataset.
    Args:
        dataset_id: ID of a dataset
        mbid: MBID to be checked
    Returns:
        True if an MBID appears anywhere in a dataset, False otherwise
    """
    with db.engine.connect() as connection:
        result = connection.execute(sqlalchemy.text("""
            SELECT dataset_class.id
              FROM dataset_class
              JOIN dataset_class_member
                ON dataset_class_member.class = dataset_class.id 
             WHERE dataset_class.dataset = :dataset_id
               AND dataset_class_member.mbid = :mbid
        """), {"dataset_id": dataset_id, "mbid": mbid})

        return result.rowcount > 0<|MERGE_RESOLUTION|>--- conflicted
+++ resolved
@@ -1,18 +1,7 @@
-<<<<<<< HEAD
-import db
-import db.dataset_eval
-from db import exceptions
-from utils import dataset_validator
-import re
-import json
-import sqlalchemy
-from sqlalchemy import text
-=======
 from __future__ import absolute_import
 
 import json
 import re
->>>>>>> 9b3450c6
 import unicodedata
 
 import sqlalchemy

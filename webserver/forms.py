from wtforms import BooleanField, SelectField, StringField, TextAreaField
<<<<<<< HEAD
from wtforms.validators import DataRequired, UUID
from flask_wtf import Form
=======
from wtforms.validators import DataRequired
from flask_wtf import FlaskForm
>>>>>>> 9b3450c6
from flask_wtf.file import FileField, FileAllowed, FileRequired
from db import dataset_eval


DATASET_EVAL_NO_FILTER = "no_filtering"
DATASET_EVAL_LOCAL = "local"
DATASET_EVAL_REMOTE = "remote"

DATASET_PENDING = "pending"
DATASET_RUNNING = "running"
DATASET_DONE = "done"
DATASET_ALL = "all"

<<<<<<< HEAD
class DynamicSelectField(SelectField):
    """Select field for use with dynamic loader."""
    def pre_validate(self, form):
        pass


class _OptionalUUID(UUID):
    def __call__(self, form, field):
        if not field.data:
            return True
        message = self.message
        if message is None:
            message = field.gettext('Invalid UUID.')
        super(UUID, self).__call__(form, field, message)


class DatasetCSVImportForm(Form):
=======
class DatasetCSVImportForm(FlaskForm):
>>>>>>> 9b3450c6
    name = StringField("Name", validators=[DataRequired("Dataset name is required!")])
    description = TextAreaField("Description")
    file = FileField("CSV file", validators=[
        FileRequired(),
        FileAllowed(["csv"], "Dataset needs to be in CSV format!"),
    ])


class DatasetEvaluationForm(FlaskForm):
    filter_type = SelectField("Filtering", choices=[
        (DATASET_EVAL_NO_FILTER, "Don't filter"),
        (dataset_eval.FILTER_ARTIST, "By Artist"),
    ])
    evaluation_location = SelectField("Evaluation location", choices=[
        (DATASET_EVAL_LOCAL, "Evaluate on acousticbrainz.org"),
        (DATASET_EVAL_REMOTE, "Evaluate on your own machine")],
        default = DATASET_EVAL_LOCAL
    )
    normalize = BooleanField("Normalize classes")
    challenge_id = DynamicSelectField("Challenge", choices=[],
                                      validators=[_OptionalUUID("Incorrect challenge ID!")])
<|MERGE_RESOLUTION|>--- conflicted
+++ resolved
@@ -1,11 +1,6 @@
 from wtforms import BooleanField, SelectField, StringField, TextAreaField
-<<<<<<< HEAD
 from wtforms.validators import DataRequired, UUID
-from flask_wtf import Form
-=======
-from wtforms.validators import DataRequired
 from flask_wtf import FlaskForm
->>>>>>> 9b3450c6
 from flask_wtf.file import FileField, FileAllowed, FileRequired
 from db import dataset_eval
 
@@ -19,7 +14,7 @@
 DATASET_DONE = "done"
 DATASET_ALL = "all"
 
-<<<<<<< HEAD
+
 class DynamicSelectField(SelectField):
     """Select field for use with dynamic loader."""
     def pre_validate(self, form):
@@ -36,10 +31,7 @@
         super(UUID, self).__call__(form, field, message)
 
 
-class DatasetCSVImportForm(Form):
-=======
 class DatasetCSVImportForm(FlaskForm):
->>>>>>> 9b3450c6
     name = StringField("Name", validators=[DataRequired("Dataset name is required!")])
     description = TextAreaField("Description")
     file = FileField("CSV file", validators=[

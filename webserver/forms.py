from wtforms import BooleanField, SelectField, StringField, TextAreaField
from wtforms.validators import DataRequired
from flask_wtf import Form
from flask_wtf.file import FileField, FileAllowed, FileRequired
from db import dataset_eval


DATASET_EVAL_NO_FILTER = "no_filtering"
<<<<<<< HEAD
DATASET_PENDING = "pending"
DATASET_RUNNING = "running"
DATASET_DONE = "done"
DATASET_ALL = "all"
=======

DATASET_EVAL_LOCAL = "local"
DATASET_EVAL_REMOTE = "remote"
>>>>>>> bc0f1ceb

class DatasetCSVImportForm(Form):
    name = StringField("Name", validators=[DataRequired("Dataset name is required!")])
    description = TextAreaField("Description")
    file = FileField("CSV file", validators=[
        FileRequired(),
        FileAllowed(["csv"], "Dataset needs to be in CSV format!"),
    ])


class DatasetEvaluationForm(Form):
    filter_type = SelectField("Filtering", choices=[
        (DATASET_EVAL_NO_FILTER, "Don't filter"),
        (dataset_eval.FILTER_ARTIST, "By Artist"),
    ])
<<<<<<< HEAD
    normalize = BooleanField("Normalize classes")
=======
    evaluation_location = SelectField("Evaluation location", choices=[
        (DATASET_EVAL_LOCAL, "Evaluate on acousticbrainz.org"),
        (DATASET_EVAL_REMOTE, "Evaluate on your own machine")],
        default = DATASET_EVAL_LOCAL
    )
    normalize = BooleanField("Normalize classes")
>>>>>>> bc0f1ceb
<|MERGE_RESOLUTION|>--- conflicted
+++ resolved
@@ -6,16 +6,13 @@
 
 
 DATASET_EVAL_NO_FILTER = "no_filtering"
-<<<<<<< HEAD
+DATASET_EVAL_LOCAL = "local"
+DATASET_EVAL_REMOTE = "remote"
+
 DATASET_PENDING = "pending"
 DATASET_RUNNING = "running"
 DATASET_DONE = "done"
 DATASET_ALL = "all"
-=======
-
-DATASET_EVAL_LOCAL = "local"
-DATASET_EVAL_REMOTE = "remote"
->>>>>>> bc0f1ceb
 
 class DatasetCSVImportForm(Form):
     name = StringField("Name", validators=[DataRequired("Dataset name is required!")])
@@ -31,13 +28,9 @@
         (DATASET_EVAL_NO_FILTER, "Don't filter"),
         (dataset_eval.FILTER_ARTIST, "By Artist"),
     ])
-<<<<<<< HEAD
-    normalize = BooleanField("Normalize classes")
-=======
     evaluation_location = SelectField("Evaluation location", choices=[
         (DATASET_EVAL_LOCAL, "Evaluate on acousticbrainz.org"),
         (DATASET_EVAL_REMOTE, "Evaluate on your own machine")],
         default = DATASET_EVAL_LOCAL
     )
     normalize = BooleanField("Normalize classes")
->>>>>>> bc0f1ceb

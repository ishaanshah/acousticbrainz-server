from __future__ import absolute_import
from flask import Blueprint, render_template, request, jsonify, redirect, url_for
from flask_login import login_required, current_user
from flask_wtf import Form
from flask_wtf.file import FileField, FileAllowed, FileRequired
from wtforms import StringField, TextAreaField
from wtforms.validators import DataRequired
from werkzeug.exceptions import NotFound, Unauthorized, BadRequest
<<<<<<< HEAD
from db import dataset, user as user_data
import db.dataset_eval
=======
>>>>>>> 768cbde8
from webserver.external import musicbrainz
from webserver import flash
from collections import defaultdict
import db.dataset
import db.user
import jsonschema
import csv

datasets_bp = Blueprint("datasets", __name__)


@datasets_bp.route("/<uuid:id>")
def view(id):
    ds = db.dataset.get(id)
    if not ds or (not ds["public"] and (not current_user.is_authenticated() or ds["author"] != current_user.id)):
        raise NotFound("Can't find this dataset.")
    return render_template(
        "datasets/view.html",
        dataset=ds,
        author=db.user.get(ds["author"]),
    )


@datasets_bp.route("/<uuid:id>/evaluate")
def evaluate(id):
    ds = dataset.get(id)
    if not current_user.is_authenticated() or ds["author"] != current_user.id:
        raise NotFound
    try:
        db.dataset_eval.evaluate_dataset(ds["id"])
        flash.info("Dataset %s has been added into evaluation queue." % ds["id"])
    except db.dataset_eval.IncompleteDatasetException:
        # TODO(roman): Show more informative error message.
        flash.error("Can't add dataset into evaluation queue because it's incomplete.")
    except db.dataset_eval.JobExistsException:
        flash.warn("Evaluation job for this dataset has been already created.")
    return redirect(url_for("user.profile", musicbrainz_id=current_user.musicbrainz_id))


@datasets_bp.route("/<uuid:id>/json")
def view_json(id):
    ds = db.dataset.get(id)
    if not ds or (not ds["public"] and (not current_user.is_authenticated() or ds["author"] != current_user.id)):
        raise NotFound("Can't find this dataset.")
    return jsonify(ds)


@datasets_bp.route("/create", methods=("GET", "POST"))
@login_required
def create():
    if request.method == "POST":
        dataset_dict = request.get_json()
        if not dataset_dict:
            return jsonify(
                success=False,
                error="Data must be submitted in JSON format.",
            ), 400

        try:
            dataset_id = db.dataset.create_from_dict(dataset_dict, current_user.id)
        except jsonschema.ValidationError as e:
            return jsonify(
                success=False,
                error=str(e),
            ), 400

        return jsonify(
            success=True,
            dataset_id=dataset_id,
        )

    else:  # GET
        return render_template("datasets/edit.html", mode="create")


@datasets_bp.route("/import", methods=("GET", "POST"))
@login_required
def import_csv():
    form = CSVImportForm()
    if form.validate_on_submit():
        dataset_dict = {
            "name": form.name.data,
            "description": form.description.data,
            "classes": _parse_dataset_csv(request.files[form.file.name]),
            "public": False,
        }
        try:
            dataset_id = db.dataset.create_from_dict(dataset_dict, current_user.id)
        except jsonschema.ValidationError as e:
            raise BadRequest(str(e))
        flash.info("Dataset has been imported successfully.")
        return redirect(url_for(".edit", id=dataset_id))

    else:
        return render_template("datasets/import.html", form=form)


def _parse_dataset_csv(file):
    classes_dict = defaultdict(list)
    for class_row in csv.reader(file):
        if len(class_row) != 2:
            raise BadRequest("Bad dataset! Each row must contain one <MBID, class name> pair.")
        classes_dict[class_row[1]].append(class_row[0])
    classes = []
    for name, recordings in classes_dict.iteritems():
        classes.append({
            "name": name,
            "recordings": recordings,
        })
    return classes


@datasets_bp.route("/<uuid:id>/edit", methods=("GET", "POST"))
@login_required
def edit(id):
    ds = db.dataset.get(id)
    if not ds or (not ds["public"] and ds["author"] != current_user.id):
        raise NotFound("Can't find this dataset.")
    if ds["author"] != current_user.id:
        raise Unauthorized("You can't edit this dataset.")

    if request.method == "POST":
        dataset_dict = request.get_json()
        if not dataset_dict:
            return jsonify(
                success=False,
                error="Data must be submitted in JSON format.",
            ), 400

        try:
            db.dataset.update(str(id), dataset_dict, current_user.id)
        except jsonschema.ValidationError as e:
            return jsonify(
                success=False,
                error=str(e),
            ), 400

        return jsonify(
            success=True,
            dataset_id=id,
        )

    else:  # GET
        return render_template(
            "datasets/edit.html",
            mode="edit",
            dataset_id=str(id),
            dataset_name=ds["name"],
        )


@datasets_bp.route("/<uuid:id>/delete", methods=("GET", "POST"))
@login_required
def delete(id):
    ds = db.dataset.get(id)
    if not ds or (not ds["public"] and ds["author"] != current_user.id):
        raise NotFound("Can't find this dataset.")
    if ds["author"] != current_user.id:
        raise Unauthorized("You can't delete this dataset.")

    if request.method == "POST":
        db.dataset.delete(ds["id"])
        flash.success("Dataset has been deleted.")
        return redirect(url_for("user.profile", musicbrainz_id=current_user.musicbrainz_id))
    else:  # GET
        return render_template("datasets/delete.html", dataset=ds)


@datasets_bp.route("/recording/<uuid:mbid>")
@login_required
def recording_info(mbid):
    """Endpoint for getting information about recordings (title and artist)."""
    try:
        recording = musicbrainz.get_recording_by_id(mbid)
        return jsonify(recording={
            "title": recording["title"],
            "artist": recording["artist-credit-phrase"],
        })
    except musicbrainz.DataUnavailable as e:
        return jsonify(error=str(e)), 404


class CSVImportForm(Form):
    name = StringField("Name", validators=[DataRequired("Dataset name is required!")])
    description = TextAreaField("Description")
    file = FileField("CSV file", validators=[
        FileRequired(),
        FileAllowed(["csv"], "Dataset needs to be in CSV format!"),
    ])<|MERGE_RESOLUTION|>--- conflicted
+++ resolved
@@ -6,15 +6,11 @@
 from wtforms import StringField, TextAreaField
 from wtforms.validators import DataRequired
 from werkzeug.exceptions import NotFound, Unauthorized, BadRequest
-<<<<<<< HEAD
-from db import dataset, user as user_data
-import db.dataset_eval
-=======
->>>>>>> 768cbde8
 from webserver.external import musicbrainz
 from webserver import flash
 from collections import defaultdict
 import db.dataset
+import db.dataset_eval
 import db.user
 import jsonschema
 import csv
@@ -36,7 +32,7 @@
 
 @datasets_bp.route("/<uuid:id>/evaluate")
 def evaluate(id):
-    ds = dataset.get(id)
+    ds = db.dataset.get(id)
     if not current_user.is_authenticated() or ds["author"] != current_user.id:
         raise NotFound
     try:

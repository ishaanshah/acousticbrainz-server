--- conflicted
+++ resolved
@@ -292,11 +292,7 @@
     """
     map_classes = _validate_map_classes(request.args.get("map_classes"))
     recordings = check_bad_request_for_multiple_recordings()
-<<<<<<< HEAD
-    recording_details = db.data.load_many_high_level(recordings)
-=======
     recording_details = db.data.load_many_high_level(recordings, map_classes)
->>>>>>> cfd439d3
 
     return jsonify(recording_details)
 

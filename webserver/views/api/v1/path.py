--- conflicted
+++ resolved
@@ -2,24 +2,20 @@
 
 from flask import Blueprint, jsonify, request
 from flask import abort
-<<<<<<< HEAD
 
 import webserver.views.api.exceptions
 from webserver.utils import validate_offset
 from webserver.decorators import crossdomain
 from webserver.views.api.v1.core import _parse_bulk_params, check_bad_request_for_multiple_recordings
 from similarity.index_model import BASE_INDICES, AnnoyModel
-from similarity.exceptions import IndexNotFoundException, ItemNotFoundException
+from similarity.exceptions import SimilarityException, IndexNotFoundException, ItemNotFoundException
+import similarity.path
 from db.exceptions import NoDataFoundException
 
-=======
-import similarity.path
-import similarity.exceptions
-import db.exceptions
 import random
->>>>>>> 29855228
 
 bp_path = Blueprint('api_v1_path', __name__)
+
 
 @bp_path.route("/similarity_path/<uuid:mbid_from>/<uuid:mbid_to>", methods=["GET"])
 def generate_similarity_path(mbid_from, mbid_to):
@@ -28,9 +24,22 @@
 
     :resheader Content-Type: *application/json*
     """
-<<<<<<< HEAD
-    data = {"mbid_from": mbid_from, "mbid_to": mbid_to}
-    return jsonify(data)
+    steps = request.args.get("steps", "10")
+    metric = "mfccs"
+    try:
+        steps = int(steps)
+    except ValueError:
+        steps = 10
+    try:
+        path, distances = similarity.path.get_path((mbid_from, 0), (mbid_to, 0), steps, metric)
+    except NoDataFoundException:
+        abort(404)
+    except IndexError:
+        abort(404)
+    except SimilarityException:
+        abort(404)
+
+    return jsonify(path)
 
 
 @bp_path.route("/<metric>/<uuid(strict=False):mbid>", methods=["GET"])
@@ -197,7 +206,7 @@
     return recordings
 
 
-@bp_similarity.route("/<metric>/between", methods=["GET"])
+@bp_path.route("/<metric>/between", methods=["GET"])
 @crossdomain()
 def get_similarity_between(metric):
     """Get the distance measure for similarity between two MBIDs.
@@ -237,22 +246,4 @@
         distance = index.get_similarity_between(recordings[0], recordings[1])
         return jsonify({metric: distance})
     except (NoDataFoundException, ItemNotFoundException):
-        return jsonify({})
-=======
-    steps = request.args.get("steps", "10")
-    metric = "mfccs"
-    try:
-        steps = int(steps)
-    except ValueError:
-        steps = 10
-    try:
-        path, distances = similarity.path.get_path((mbid_from, 0), (mbid_to, 0), steps, metric)
-    except db.exceptions.NoDataFoundException:
-        abort(404)
-    except IndexError:
-        abort(404)
-    except similarity.exceptions.SimilarityException:
-        abort(404)
-
-    return jsonify(path)
->>>>>>> 29855228
+        return jsonify({})
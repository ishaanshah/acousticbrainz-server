from __future__ import absolute_import
import unittest
from webserver.testing import ServerTestCase
from webserver.views.api.v1 import core
import webserver.views.api.exceptions
from db.testing import TEST_DATA_PATH
import db.exceptions
import mock
import uuid
import os
import json
import collections


class CoreViewsTestCase(ServerTestCase):

    def setUp(self):
        super(CoreViewsTestCase, self).setUp()
        self.uuid = str(uuid.uuid4())

        self.test_recording1_mbid = '0dad432b-16cc-4bf0-8961-fd31d124b01b'
        self.test_recording1_data_json = open(os.path.join(TEST_DATA_PATH, self.test_recording1_mbid + '.json')).read()
        self.test_recording1_data = json.loads(self.test_recording1_data_json)

        self.test_recording2_mbid = 'e8afe383-1478-497e-90b1-7885c7f37f6e'
        self.test_recording2_data_json = open(os.path.join(TEST_DATA_PATH, self.test_recording2_mbid + '.json')).read()
        self.test_recording2_data = json.loads(self.test_recording2_data_json)

    def test_get_low_level(self):
        mbid = "0dad432b-16cc-4bf0-8961-fd31d124b01b"
        resp = self.client.get("/api/v1/%s/low-level" % mbid)
        self.assertEqual(resp.status_code, 404)

        self.load_low_level_data(mbid)

        resp = self.client.get("/api/v1/%s/low-level" % mbid)
        self.assertEqual(resp.status_code, 200)

        # upper-case MBID
        resp = self.client.get("/api/v1/%s/low-level" % mbid.upper())
        self.assertEqual(resp.status_code, 200)

    def test_submit_low_level(self):
        mbid = "0dad432b-16cc-4bf0-8961-fd31d124b01b"

        with open(os.path.join(TEST_DATA_PATH, mbid + ".json")) as json_file:
            with self.app.test_client() as client:
                sub_resp = client.post("/api/v1/%s/low-level" % mbid,
                                       data=json_file.read(),
                                       content_type="application/json")
                self.assertEqual(sub_resp.status_code, 200)

        resp = self.client.get("/api/v1/%s/low-level" % mbid)
        self.assertEqual(resp.status_code, 200)

    def test_cors_headers(self):
        mbid = "0dad432b-16cc-4bf0-8961-fd31d124b01b"
        self.load_low_level_data(mbid)

        for req in ["%s/low-level", "low-level?recording_ids=%s"]:
            resp = self.client.get("/api/v1/" + req % mbid)
            self.assertEqual(resp.headers["Access-Control-Allow-Origin"], "*")

        # TODO: Test in get_high_level.

    @mock.patch("db.data.load_low_level")
    def test_ll_bad_uuid_404(self, load_low_level):
        """ URL Endpoint returns 404 because url-part doesn't match UUID.
            This error is raised by Flask, but we special-case to json.
        """
        resp = self.client.get("/api/v1/nothing/low-level")
        self.assertEqual(404, resp.status_code)
        load_low_level.assert_not_called()

        expected_result = {"message": "The requested URL was not found on the server. If you entered the URL manually please check your spelling and try again."}
        self.assertEqual(resp.json, expected_result)

    @mock.patch("db.data.load_low_level")
    def test_ll_internal_server_error(self, load_low_level):

        # Flask will propagate exceptions instead of calling an error handler
        # if either DEBUG *or* TESTING is True. In order to actually test
        # that a programming error in the API results in a nice error message
        # being set, we temporarily disable it
        old_propagate_exceptions = self.app.config['PROPAGATE_EXCEPTIONS']
        self.app.config['PROPAGATE_EXCEPTIONS'] = False

        load_low_level.side_effect = ValueError
        resp = self.client.get("/api/v1/%s/low-level" % self.uuid)
        self.assertEqual(500, resp.status_code)

        expected_result = {"message": "An unknown error occurred"}
        self.assertDictEqual(resp.json, expected_result)
        self.app.config['PROPAGATE_EXCEPTIONS'] = old_propagate_exceptions

    @mock.patch("db.data.load_low_level")
    def test_ll_no_offset(self, ll):
        ll.return_value = {}
        resp = self.client.get("/api/v1/%s/low-level" % self.uuid)
        self.assertEqual(200, resp.status_code)
        ll.assert_called_with(self.uuid, 0)

    @mock.patch("db.data.load_low_level")
    def test_ll_numerical_offset(self, ll):
        ll.return_value = {}
        resp = self.client.get("/api/v1/%s/low-level?n=3" % self.uuid)
        self.assertEqual(200, resp.status_code)
        ll.assert_called_with(self.uuid, 3)

    @mock.patch("db.data.load_low_level")
    def test_ll_bad_offset(self, ll):
        resp = self.client.get("/api/v1/%s/low-level?n=x" % self.uuid)
        self.assertEqual(400, resp.status_code)

    @mock.patch("db.data.load_low_level")
    def test_ll_no_item(self, ll):
        ll.side_effect = db.exceptions.NoDataFoundException
        resp = self.client.get("/api/v1/%s/low-level" % self.uuid)
        self.assertEqual(404, resp.status_code)
        self.assertEqual("Not found", resp.json["message"])

    @mock.patch("db.data.load_high_level")
    def test_get_high_level(self, hl):
        hl.return_value = {}
        resp = self.client.get("/api/v1/%s/high-level" % self.uuid)
        self.assertEqual(200, resp.status_code)
        hl.assert_called_with(self.uuid, 0)

        # upper-case
        resp = self.client.get("/api/v1/%s/high-level" % self.uuid.upper())
        self.assertEqual(200, resp.status_code)
        hl.assert_called_with(self.uuid, 0)

    @mock.patch("db.data.load_high_level")
    def test_hl_numerical_offset(self, hl):
        hl.return_value = {}
        resp = self.client.get("/api/v1/%s/high-level?n=3" % self.uuid)
        self.assertEqual(200, resp.status_code)
        hl.assert_called_with(self.uuid, 3, False)

    @mock.patch('db.data.load_many_low_level')
    def test_get_bulk_ll_no_param(self, load_many_low_level):
        # No parameter in bulk lookup results in an error
        resp = self.client.get('api/v1/low-level')
        self.assertEqual(resp.status_code, 400)

        expected_result = {"message": "Missing `recording_ids` parameter"}
        self.assertEqual(resp.json, expected_result)

    @mock.patch('db.data.load_many_low_level')
    def test_get_bulk_ll(self, load_many_low_level):
        # Check that many items are returned, including two offsets of the
        # same mbid

        params = "c5f4909e-1d7b-4f15-a6f6-1af376bc01c9;7f27d7a9-27f0-4663-9d20-2c9c40200e6d:3;405a5ff4-7ee2-436b-95c1-90ce8a83b359:2;405a5ff4-7ee2-436b-95c1-90ce8a83b359:3"

        rec_c5 = {"recording": "c5f4909e-1d7b-4f15-a6f6-1af376bc01c9"}
        rec_7f = {"recording": "7f27d7a9-27f0-4663-9d20-2c9c40200e6d"}
        rec_40_2 = {"recording": "405a5ff4-7ee2-436b-95c1-90ce8a83b359:2"}
        rec_40_3 = {"recording": "405a5ff4-7ee2-436b-95c1-90ce8a83b359:3"}

        load_many_low_level.return_value = {
            "c5f4909e-1d7b-4f15-a6f6-1af376bc01c9": {"0": rec_c5},
            "7f27d7a9-27f0-4663-9d20-2c9c40200e6d": {"3": rec_7f},
            "405a5ff4-7ee2-436b-95c1-90ce8a83b359": {"2": rec_40_2, "3": rec_40_3}
        }

        resp = self.client.get('api/v1/low-level?recording_ids=' + params)
        self.assertEqual(resp.status_code, 200)

        expected_result = {
            "c5f4909e-1d7b-4f15-a6f6-1af376bc01c9": {"0": rec_c5},
            "7f27d7a9-27f0-4663-9d20-2c9c40200e6d": {"3": rec_7f},
            "405a5ff4-7ee2-436b-95c1-90ce8a83b359": {"2": rec_40_2, "3": rec_40_3}
        }
        self.assertEqual(resp.json, expected_result)

        recordings = [("c5f4909e-1d7b-4f15-a6f6-1af376bc01c9", 0),
                      ("7f27d7a9-27f0-4663-9d20-2c9c40200e6d", 3),
                      ("405a5ff4-7ee2-436b-95c1-90ce8a83b359", 2),
                      ("405a5ff4-7ee2-436b-95c1-90ce8a83b359", 3)]
        load_many_low_level.assert_called_with(recordings)

        # upper-case
        params = "c5f4909e-1d7b-4f15-a6f6-1AF376BC01C9"
        expected_result = {
            "c5f4909e-1d7b-4f15-a6f6-1af376bc01c9": {"0": rec_c5}
        }
        load_many_low_level.return_value = expected_result
        resp = self.client.get('api/v1/low-level?recording_ids=' + params)
        self.assertEqual(resp.status_code, 200)

        # We expect that we get returned whatever we set the mock to, but the argument
        # to load_many_high_level is always lower-case regardless of what we pass in
        self.assertEqual(resp.json, expected_result)
        recordings = [("c5f4909e-1d7b-4f15-a6f6-1af376bc01c9", 0)]
        load_many_low_level.assert_called_with(recordings)

    @mock.patch('db.data.load_many_low_level')
    def test_get_bulk_ll_absent_mbid(self, load_many_low_level):
        # Check that within a set of mbid parameters, the ones absent
        # from the database are ignored.

        params = "c5f4909e-1d7b-4f15-a6f6-1af376bc01c9;7f27d7a9-27f0-4663-9d20-2c9c40200e6d:3;405a5ff4-7ee2-436b-95c1-90ce8a83b359:2"

        rec_c5 = {"recording": "c5f4909e-1d7b-4f15-a6f6-1af376bc01c9"}
        rec_40_2 = {"recording": "405a5ff4-7ee2-436b-95c1-90ce8a83b359:2"}

        load_many_low_level.return_value = {
            "c5f4909e-1d7b-4f15-a6f6-1af376bc01c9": {"0": rec_c5},
            "405a5ff4-7ee2-436b-95c1-90ce8a83b359": {"2": rec_40_2}
        }

        resp = self.client.get('api/v1/low-level?recording_ids=' + params)
        self.assertEqual(resp.status_code, 200)

        expected_result = {
            "c5f4909e-1d7b-4f15-a6f6-1af376bc01c9": {"0": rec_c5},
            "405a5ff4-7ee2-436b-95c1-90ce8a83b359": {"2": rec_40_2},
        }
        self.assertEqual(resp.json, expected_result)

        recordings = [("c5f4909e-1d7b-4f15-a6f6-1af376bc01c9", 0),
                      ("7f27d7a9-27f0-4663-9d20-2c9c40200e6d", 3),
                      ("405a5ff4-7ee2-436b-95c1-90ce8a83b359", 2)]
        load_many_low_level.assert_called_with(recordings)

    def test_get_bulk_ll_more_than_200(self):
        # Create many random uuids, because of parameter deduplication
        manyids = [str(uuid.uuid4()) for i in range(26)]
        limit_exceed_url = ";".join(manyids)
        resp = self.client.get('api/v1/low-level?recording_ids=' + limit_exceed_url)
        self.assertEqual(resp.status_code, 400)
        self.assertEqual('More than 25 recordings not allowed per request', resp.json['message'])

    @mock.patch('db.data.load_high_level')
    def test_get_bulk_hl_no_param(self, load_high_level):
        # No parameter in bulk lookup results in an error
        resp = self.client.get('api/v1/high-level')
        self.assert400(resp)

        expected_result = {"message": "Missing `recording_ids` parameter"}
        self.assertDictEqual(resp.json, expected_result)

    @mock.patch('db.data.load_many_high_level')
    def test_get_bulk_hl(self, load_many_high_level):
        # Check that many items are returned, including two offsets of the
        # same mbid

        params = "c5f4909e-1d7b-4f15-a6f6-1af376bc01c9;7f27d7a9-27f0-4663-9d20-2c9c40200e6d:3;405a5ff4-7ee2-436b-95c1-90ce8a83b359:2;405a5ff4-7ee2-436b-95c1-90ce8a83b359:3"

        rec_c5 = {"recording": "c5f4909e-1d7b-4f15-a6f6-1af376bc01c9"}
        rec_7f = {"recording": "7f27d7a9-27f0-4663-9d20-2c9c40200e6d"}
        rec_40_2 = {"recording": "405a5ff4-7ee2-436b-95c1-90ce8a83b359:2"}
        rec_40_3 = {"recording": "405a5ff4-7ee2-436b-95c1-90ce8a83b359:3"}

        load_many_high_level.return_value = {
            "c5f4909e-1d7b-4f15-a6f6-1af376bc01c9": {"0": rec_c5},
            "7f27d7a9-27f0-4663-9d20-2c9c40200e6d": {"3": rec_7f},
            "405a5ff4-7ee2-436b-95c1-90ce8a83b359": {"2": rec_40_2, "3": rec_40_3}
        }

        resp = self.client.get('api/v1/high-level?recording_ids=' + params)
        self.assert200(resp)

        expected_result = {
            "c5f4909e-1d7b-4f15-a6f6-1af376bc01c9": {"0": rec_c5},
            "7f27d7a9-27f0-4663-9d20-2c9c40200e6d": {"3": rec_7f},
            "405a5ff4-7ee2-436b-95c1-90ce8a83b359": {"2": rec_40_2, "3": rec_40_3}
        }
        self.assertDictEqual(resp.json, expected_result)

        recordings = [("c5f4909e-1d7b-4f15-a6f6-1af376bc01c9", 0),
                      ("7f27d7a9-27f0-4663-9d20-2c9c40200e6d", 3),
                      ("405a5ff4-7ee2-436b-95c1-90ce8a83b359", 2),
                      ("405a5ff4-7ee2-436b-95c1-90ce8a83b359", 3)]
        load_many_high_level.assert_called_with(recordings, False)

    @mock.patch('db.data.load_many_high_level')
    def test_get_bulk_hl_map_classes(self, load_many_high_level):
        # Check that many items are returned, including two offsets of the
        # same mbid

        params = "c5f4909e-1d7b-4f15-a6f6-1af376bc01c9"

        rec_c5 = {"recording": "c5f4909e-1d7b-4f15-a6f6-1af376bc01c9"}

        load_many_high_level.return_value = {
            "c5f4909e-1d7b-4f15-a6f6-1af376bc01c9": {"0": rec_c5},
        }

        resp = self.client.get('api/v1/high-level?map_classes=true&recording_ids=' + params)
        self.assert200(resp)

        expected_result = {
            "c5f4909e-1d7b-4f15-a6f6-1af376bc01c9": {"0": rec_c5},
        }
        self.assertDictEqual(resp.json, expected_result)

        recordings = [("c5f4909e-1d7b-4f15-a6f6-1af376bc01c9", 0)]
        load_many_high_level.assert_called_with(recordings, True)

        # upper-case
        params = "c5f4909e-1d7b-4f15-a6f6-1AF376BC01C9"
        expected_result = {
            "c5f4909e-1d7b-4f15-a6f6-1af376bc01c9": {"0": rec_c5}
        }
        load_many_high_level.return_value = expected_result
        resp = self.client.get('api/v1/high-level?recording_ids=' + params)
        self.assert200(resp)

        # We expect that we get returned whatever we set the mock to, but the argument
        # to load_many_high_level is always lower-case regardless of what we pass in
        self.assertDictEqual(resp.json, expected_result)
        recordings = [("c5f4909e-1d7b-4f15-a6f6-1af376bc01c9", 0)]
        load_many_high_level.assert_called_with(recordings)

    @mock.patch('db.data.load_many_high_level')
    def test_get_bulk_hl_absent_mbid(self, load_many_high_level):
        # Check that within a set of mbid parameters, the ones absent
        # from the database are ignored.

        params = "c5f4909e-1d7b-4f15-a6f6-1af376bc01c9;7f27d7a9-27f0-4663-9d20-2c9c40200e6d:3;405a5ff4-7ee2-436b-95c1-90ce8a83b359:2"

        rec_c5 = {"recording": "c5f4909e-1d7b-4f15-a6f6-1af376bc01c9"}
        rec_40_2 = {"recording": "405a5ff4-7ee2-436b-95c1-90ce8a83b359:2"}

        load_many_high_level.return_value = {
            "c5f4909e-1d7b-4f15-a6f6-1af376bc01c9": {"0": rec_c5},
            "405a5ff4-7ee2-436b-95c1-90ce8a83b359": {"2": rec_40_2}
        }

        resp = self.client.get('api/v1/high-level?recording_ids=' + params)
        self.assert200(resp)

        expected_result = {
            "c5f4909e-1d7b-4f15-a6f6-1af376bc01c9": {"0": rec_c5},
            "405a5ff4-7ee2-436b-95c1-90ce8a83b359": {"2": rec_40_2},
        }
        self.assertDictEqual(resp.json, expected_result)

        recordings = [("c5f4909e-1d7b-4f15-a6f6-1af376bc01c9", 0),
                      ("7f27d7a9-27f0-4663-9d20-2c9c40200e6d", 3),
                      ("405a5ff4-7ee2-436b-95c1-90ce8a83b359", 2)]
        load_many_high_level.assert_called_with(recordings, False)

    def test_get_bulk_hl_more_than_25(self):
        # Create many random uuids, because of parameter deduplication
        manyids = [str(uuid.uuid4()) for i in range(26)]
        limit_exceed_url = ";".join(manyids)
        resp = self.client.get('api/v1/high-level?recording_ids=' + limit_exceed_url)
        self.assert400(resp)
        self.assertEqual('More than 25 recordings not allowed per request', resp.json['message'])

    def submit_fake_data(self):
        mbids = ["c5f4909e-1d7b-4f15-a6f6-1af376bc01c9",
                 "7f27d7a9-27f0-4663-9d20-2c9c40200e6d",
                 "405a5ff4-7ee2-436b-95c1-90ce8a83b359",
                 "405a5ff4-7ee2-436b-95c1-90ce8a83b359"]
        # we do not submit the first mbid in order to have a zero count in the
        # response
        for mbid in mbids[1:]:
            self.submit_fake_low_level_data(mbid)
        return mbids

    def test_get_count(self):
        mbids = self.submit_fake_data()
        expected_result = collections.Counter(mbids)
        expected_result[mbids[0]] = 0

        for mbid in mbids:
            resp = self.client.get('api/v1/%s/count' % mbid)
            self.assertEqual(resp.status_code, 200)
            self.assertDictEqual(resp.json,
                                 {"mbid": mbid,
                                  "count": expected_result[mbid]})

        # upper-case
        mbid = "7f27d7a9-27f0-4663-9d20-2c9c40200e6d"
        resp = self.client.get('api/v1/%s/count' % mbid.upper())
        self.assertEqual(resp.status_code, 200)
        self.assertDictEqual(resp.json,
                             {"mbid": mbid,
                              "count": 1})

    def test_get_bulk_count_no_param(self):
        # No parameter in bulk lookup results in an error
        resp = self.client.get('api/v1/count')
        self.assertEqual(resp.status_code, 400)

    def test_get_bulk_count(self):
        mbids = self.submit_fake_data()
        param = ';'.join(mbids)
        resp = self.client.get('api/v1/count?recording_ids=' + param)
        self.assertEqual(resp.status_code, 200)

        expected_result = {
            "7f27d7a9-27f0-4663-9d20-2c9c40200e6d": {"count": 1},
            "405a5ff4-7ee2-436b-95c1-90ce8a83b359": {"count": 2},
        }
        self.assertDictEqual(resp.json, expected_result)

<<<<<<< HEAD
        # upper-case
        resp = self.client.get('api/v1/count?recording_ids=' + param.upper())
        self.assertEqual(resp.status_code, 200)
        self.assertDictEqual(resp.json, expected_result)

    def test_get_bulk_count_more_than_200(self):
=======
    def test_get_bulk_count_more_than_25(self):
>>>>>>> cfd439d3
        # Create many random uuids, because of parameter deduplication
        manyids = [str(uuid.uuid4()) for i in range(26)]
        limit_exceed_url = ";".join(manyids)
        resp = self.client.get('api/v1/count?recording_ids=' + limit_exceed_url)
        self.assertEqual(resp.status_code, 400)
        self.assertEqual('More than 25 recordings not allowed per request',
                         resp.json['message'])


class GetBulkValidationTest(unittest.TestCase):
    # Validation/parse methods don't need to spin up test server
    # or reset database each test

    def test_validate_bulk_params(self):
        # Validate MBIDs, convert offsets to integers, and add offset-0 if not provided
        params = "c5f4909e-1d7b-4f15-a6f6-1af376bc01c9;7f27d7a9-27f0-4663-9d20-2c9c40200e6d:3;405a5ff4-7ee2-436b-95c1-90ce8a83b359:2"
        validated = core._parse_bulk_params(params)

        expected = [("c5f4909e-1d7b-4f15-a6f6-1af376bc01c9", 0), ("7f27d7a9-27f0-4663-9d20-2c9c40200e6d", 3), ("405a5ff4-7ee2-436b-95c1-90ce8a83b359", 2)]
        self.assertEqual(expected, validated)

    def test_validate_bulk_params_bad_offset(self):
        # If a parameter is <0 or not an integer, replace it with 0
        params = "c5f4909e-1d7b-4f15-a6f6-1af376bc01c9:-1;7f27d7a9-27f0-4663-9d20-2c9c40200e6d:foo"
        validated = core._parse_bulk_params(params)
        expected = [("c5f4909e-1d7b-4f15-a6f6-1af376bc01c9", 0), ("7f27d7a9-27f0-4663-9d20-2c9c40200e6d", 0)]
        self.assertEqual(expected, validated)

        params = "c5f4909e-1d7b-4f15-a6f6-1af376bc01c9:-1:another"
        with self.assertRaises(webserver.views.api.exceptions.APIBadRequest) as ex:
            core._parse_bulk_params(params)
        self.assertEquals(str(ex.exception), "More than 1 : in 'c5f4909e-1d7b-4f15-a6f6-1af376bc01c9:-1:another'")

    def test_validate_bulk_params_bad_mbid(self):
        # Return an error if an MBID is invalid
        params = "c5f4909e-1d7b-4f15-a6f6-1af376xxxx:1"
        with self.assertRaises(webserver.views.api.exceptions.APIBadRequest) as ex:
            core._parse_bulk_params(params)
        self.assertEquals(str(ex.exception), "'c5f4909e-1d7b-4f15-a6f6-1af376xxxx' is not a valid UUID")

    def test_validate_bulk_params_deduplicate(self):
        # If the same mbid:offset is provided more than once, only return one

        params = "c5f4909e-1d7b-4f15-a6f6-1af376bc01c9;c5f4909e-1d7b-4f15-a6f6-1af376bc01c9:1;c5f4909e-1d7b-4f15-a6f6-1af376bc01c9:0"
        validated = core._parse_bulk_params(params)

        expected = [("c5f4909e-1d7b-4f15-a6f6-1af376bc01c9", 0), ("c5f4909e-1d7b-4f15-a6f6-1af376bc01c9", 1)]
        self.assertEqual(expected, validated)<|MERGE_RESOLUTION|>--- conflicted
+++ resolved
@@ -124,12 +124,12 @@
         hl.return_value = {}
         resp = self.client.get("/api/v1/%s/high-level" % self.uuid)
         self.assertEqual(200, resp.status_code)
-        hl.assert_called_with(self.uuid, 0)
+        hl.assert_called_with(self.uuid, 0, False)
 
         # upper-case
         resp = self.client.get("/api/v1/%s/high-level" % self.uuid.upper())
         self.assertEqual(200, resp.status_code)
-        hl.assert_called_with(self.uuid, 0)
+        hl.assert_called_with(self.uuid, 0, False)
 
     @mock.patch("db.data.load_high_level")
     def test_hl_numerical_offset(self, hl):
@@ -313,7 +313,7 @@
         # to load_many_high_level is always lower-case regardless of what we pass in
         self.assertDictEqual(resp.json, expected_result)
         recordings = [("c5f4909e-1d7b-4f15-a6f6-1af376bc01c9", 0)]
-        load_many_high_level.assert_called_with(recordings)
+        load_many_high_level.assert_called_with(recordings, False)
 
     @mock.patch('db.data.load_many_high_level')
     def test_get_bulk_hl_absent_mbid(self, load_many_high_level):
@@ -400,16 +400,12 @@
         }
         self.assertDictEqual(resp.json, expected_result)
 
-<<<<<<< HEAD
         # upper-case
         resp = self.client.get('api/v1/count?recording_ids=' + param.upper())
         self.assertEqual(resp.status_code, 200)
         self.assertDictEqual(resp.json, expected_result)
 
-    def test_get_bulk_count_more_than_200(self):
-=======
     def test_get_bulk_count_more_than_25(self):
->>>>>>> cfd439d3
         # Create many random uuids, because of parameter deduplication
         manyids = [str(uuid.uuid4()) for i in range(26)]
         limit_exceed_url = ";".join(manyids)

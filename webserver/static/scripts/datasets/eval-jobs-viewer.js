--- conflicted
+++ resolved
@@ -144,11 +144,8 @@
                         status={active_job.status}
                         statusMsg={active_job.status_msg}
                         result={active_job.result}
-<<<<<<< HEAD
                         showDelete={this.state.isAuthorViewing}
-=======
                         outdated={active_job.outdated}
->>>>>>> 5bd62d7b
                         onReturn={this.handleReturn} />
                 );
             }
@@ -178,14 +175,10 @@
                         id={cls.id}
                         created={cls.created}
                         status={cls.status}
-<<<<<<< HEAD
+                        outdated={cls.outdated}
                         showDelete={this.props.showDelete}
                         onViewDetails={this.props.onViewDetails}
                         onDelete={this.props.onDelete} />
-=======
-                        outdated={cls.outdated}
-                        onViewDetails={this.props.onViewDetails} />
->>>>>>> 5bd62d7b
                 );
             }.bind(this));
             return (
@@ -217,14 +210,10 @@
         id: React.PropTypes.string.isRequired,
         created: React.PropTypes.string.isRequired,
         status: React.PropTypes.string.isRequired,
-<<<<<<< HEAD
+        outdated: React.PropTypes.string.isRequired,
         showDelete: React.PropTypes.bool.isRequired,
         onViewDetails: React.PropTypes.func.isRequired,
         onDelete: React.PropTypes.func.isRequired
-=======
-        outdated: React.PropTypes.string.isRequired,
-        onViewDetails: React.PropTypes.func.isRequired
->>>>>>> 5bd62d7b
     },
     handleViewDetails: function (event) {
         event.preventDefault();

FROM metabrainz/python:2.7 AS acousticbrainz-base

ARG deploy_env

# Dockerize
ENV DOCKERIZE_VERSION v0.6.1
RUN wget https://github.com/jwilder/dockerize/releases/download/$DOCKERIZE_VERSION/dockerize-linux-amd64-$DOCKERIZE_VERSION.tar.gz \
    && tar -C /usr/local/bin -xzvf dockerize-linux-amd64-$DOCKERIZE_VERSION.tar.gz

# Install dependencies
# Hadolint DL4006
SHELL ["/bin/bash", "-o", "pipefail", "-c"]
# Node
<<<<<<< HEAD
RUN wget -q -O - https://deb.nodesource.com/setup_8.x | bash - && apt-get update \
=======
RUN curl -sL https://deb.nodesource.com/setup_12.x | bash - && apt-get update \
>>>>>>> 6b4a385c
    && apt-get install -y --no-install-recommends \
                       build-essential \
                       ca-certificates \
                       git \
                       ipython \
                       libavcodec-dev \
                       libavformat-dev \
                       libavutil-dev \
                       libavresample-dev \
                       libffi-dev \
                       libfftw3-dev \
                       libpq-dev \
                       libsamplerate0-dev \
                       libqt4-dev \
                       libssl-dev \
                       libtag1-dev \
                       libxml2-dev \
                       libxslt1-dev \
                       libyaml-dev \
                       nodejs \
                       pkg-config \
                       pxz \
                       python-dev \
                       python-numpy-dev \
                       python-numpy \
                       swig2.0 \
    && rm -rf /var/lib/apt/lists/*

RUN mkdir /code
RUN mkdir /code/hl_extractor
RUN mkdir /data
WORKDIR /code

# Gaia
# See https://github.com/MTG/gaia
RUN git clone https://github.com/MTG/gaia /tmp/gaia \
    && cd /tmp/gaia \
    && git checkout v2.4.5 \
    && ./waf configure --with-python-bindings \
    && ./waf \
    && ./waf install \
    && cd / && rm -r /tmp/gaia

# Essentia
# See http://essentia.upf.edu/documentation/installing.html
RUN git clone https://github.com/MTG/essentia /tmp/essentia \
    && cd /tmp/essentia \
    && git checkout v2.1_beta4 \
    && ./waf configure --mode=release --with-gaia --with-example=streaming_extractor_music_svm \
    && ./waf \
    && ./waf install \
    && ldconfig \
    && cp /tmp/essentia/build/src/examples/essentia_streaming_extractor_music_svm /usr/local/bin \
    && cd / && rm -r /tmp/essentia

# SVM models
RUN mkdir /tmp/models \
    && cd /tmp/models \
    && curl -L --silent -o models.tar.gz https://essentia.upf.edu/documentation/svm_models/essentia-extractor-svm_models-v2.1_beta1.tar.gz \
    && tar -xvzf models.tar.gz \
    && mv /tmp/models/v2.1_beta1/svm_models /data/ \
    && cd / && rm -r /tmp/models

# Python dependencies
RUN mkdir /code/docs/
COPY docs/requirements.txt /code/docs/requirements.txt
COPY requirements.txt /code/requirements.txt
RUN pip install --no-cache-dir -r requirements.txt

COPY package.json /code
RUN npm install


FROM acousticbrainz-base AS acousticbrainz-dev

ARG deploy_env

COPY requirements_development.txt /code/requirements_development.txt
RUN pip install --no-cache-dir -r requirements_development.txt

COPY . /code


FROM acousticbrainz-base AS acousticbrainz-prod

ARG deploy_env

RUN pip install --no-cache-dir uWSGI==2.0.17.1
RUN groupadd --gid 901 acousticbrainz
RUN useradd --create-home --shell /bin/bash --uid 901 --gid 901 acousticbrainz

RUN mkdir /cache_namespaces
RUN chown -R acousticbrainz:acousticbrainz /cache_namespaces

# Consul template service is already set up, just need to copy the configuration
COPY ./docker/consul-template.conf /etc/consul-template.conf

# runit service files
# All services are created with a `down` file, preventing them from starting
# rc.local removes the down file for the specific service we want to run in a container
# http://smarden.org/runit/runsv.8.html

# uwsgi service files
COPY ./docker/uwsgi/uwsgi.service /etc/service/uwsgi/run
COPY ./docker/uwsgi/uwsgi.ini /etc/uwsgi/uwsgi.ini
RUN touch /etc/service/uwsgi/down

# hl_extractor service files
COPY ./docker/hl_extractor/hl_extractor.service /etc/service/hl_extractor/run
RUN touch /etc/service/hl_extractor/down

# dataset evaluator service files
COPY ./docker/dataset_eval/dataset_eval.service /etc/service/dataset_eval/run
RUN touch /etc/service/dataset_eval/down

# Add cron jobs
COPY docker/crontab /etc/cron.d/acousticbrainz
RUN chmod 0644 /etc/cron.d/acousticbrainz
RUN touch /etc/service/cron/down

COPY ./docker/rc.local /etc/rc.local

COPY . /code
RUN npm run build:prod<|MERGE_RESOLUTION|>--- conflicted
+++ resolved
@@ -11,11 +11,7 @@
 # Hadolint DL4006
 SHELL ["/bin/bash", "-o", "pipefail", "-c"]
 # Node
-<<<<<<< HEAD
-RUN wget -q -O - https://deb.nodesource.com/setup_8.x | bash - && apt-get update \
-=======
-RUN curl -sL https://deb.nodesource.com/setup_12.x | bash - && apt-get update \
->>>>>>> 6b4a385c
+RUN wget -q -O - https://deb.nodesource.com/setup_12.x | bash - && apt-get update \
     && apt-get install -y --no-install-recommends \
                        build-essential \
                        ca-certificates \

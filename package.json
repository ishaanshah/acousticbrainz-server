{
  "name": "acousticbrainz-server",
  "version": "0.0.0",
  "description": "package.json for keeping track of nodejs dependencies for acousticbrainz-server",
  "repository": {
    "type": "git",
    "url": "https://github.com/metabrainz/acousticbrainz-server.git"
  },
  "dependencies": {
    "babel-core": "6.26.0",
    "babel-plugin-transform-react-constant-elements": "6.23.0",
    "babel-plugin-transform-react-inline-elements": "6.22.0",
    "babel-plugin-transform-react-jsx": "6.24.1",
    "babel-preset-es2015": "6.24.1",
    "babel-preset-stage-2": "6.24.1",
    "babelify": "8.0.0",
    "bootstrap": "3.4.0",
    "gulp": "3.9.1",
    "gulp-less": "4.0.0",
    "gulp-rev": "8.1.1",
    "gulp-streamify": "1.0.2",
    "highcharts": "6.0.7",
    "jquery": "3.3.1",
    "less-plugin-clean-css": "1.5.1",
    "lodash": "4.17.5",
    "q": "1.5.1",
    "react": "0.14.7",
    "react-dom": "0.14.7",
<<<<<<< HEAD
    "vinyl-source-stream": "1.1.0",
    "yarb": "0.6.1",
    "selectize": "0.12.1"
=======
    "vinyl-source-stream": "2.0.0",
    "yarb": "0.8.0"
>>>>>>> 9b3450c6
  },
  "devDependencies": {
    "gulp-watch": "5.0.1"
  },
  "private": true
}<|MERGE_RESOLUTION|>--- conflicted
+++ resolved
@@ -26,14 +26,8 @@
     "q": "1.5.1",
     "react": "0.14.7",
     "react-dom": "0.14.7",
-<<<<<<< HEAD
-    "vinyl-source-stream": "1.1.0",
-    "yarb": "0.6.1",
-    "selectize": "0.12.1"
-=======
     "vinyl-source-stream": "2.0.0",
     "yarb": "0.8.0"
->>>>>>> 9b3450c6
   },
   "devDependencies": {
     "gulp-watch": "5.0.1"

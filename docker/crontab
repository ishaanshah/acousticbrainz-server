--- conflicted
+++ resolved
@@ -1,16 +1,5 @@
-<<<<<<< HEAD
-# Compute stats
-5 * * * * root /usr/local/bin/python /code/manage.py compute_stats
+# Compute stats, 5 minutes past midnight
+5 0 * * * root /usr/local/bin/python /code/manage.py compute_stats
 
-# Cache stats
-*/10 * * * * root /usr/local/bin/python /code/manage.py cache_stats
-=======
-PATH=/usr/bin:/bin:/usr/sbin:/sbin:/usr/local/bin
-PYTHONPATH=/usr/local/lib/python27.zip:/usr/local/lib/python2.7:/usr/local/lib/python2.7/lib-dynload:/usr/local/lib/python2.7/site-packages
-
-# Compute stats, 5 minutes past midnight
-5 0 * * * /usr/local/bin/python /code/manage.py compute_stats >> /var/log/stats_calc.log 2>&1
-
-# Cache stats, every hour
-5 * * * * /usr/local/bin/python /code/manage.py cache_stats >> /var/log/stats_cache.log 2>&1
->>>>>>> 41bd3220
+# Cache stats, every 10 minutes
+*/10 * * * * root /usr/local/bin/python /code/manage.py cache_stats
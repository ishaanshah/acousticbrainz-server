--- conflicted
+++ resolved
@@ -1,8 +1,4 @@
-<<<<<<< HEAD
-#!/bin/sh
-=======
 #!/bin/bash
->>>>>>> e5d95a4b
 
 # Setting up the application
 if [ $# -eq 1 ]

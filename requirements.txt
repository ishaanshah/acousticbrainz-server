<<<<<<< HEAD
click == 6.6
coverage == 3.7.1
Fabric == 1.10.2
Flask == 0.10.1
Flask-Admin == 1.4.0
Flask-Login == 0.3.2
Flask-SQLAlchemy == 2.0
Flask-Testing == 0.4.2
Flask-UUID == 0.2
Flask-WTF == 0.12
Jinja2 == 2.8
mock == 1.3.0
musicbrainzngs == 0.5
psycopg2 == 2.6.1
python-memcached == 1.57
pytz==2015.7
pyyaml == 3.11
rauth == 0.7.1
raven[flask] == 5.21.0
setproctitle == 1.1.9
six == 1.9.0
SQLAlchemy == 1.0.9
Werkzeug == 0.10.4
=======
git+https://github.com/metabrainz/brainzutils-python.git@v1.7.0
coverage == 4.5.2
Flask-Admin == 1.5.3
Flask-Login == 0.4.1
Flask-SQLAlchemy == 2.3.2
Flask-Testing == 0.7.1
Flask-WTF == 0.14.2
Jinja2 == 2.10
mock == 2.0.0
musicbrainzngs == 0.6
ndg-httpsclient==0.5.1
psycopg2 == 2.7.7
pytz==2018.9
pytest==4.1.1
pytest-cov==2.6.1
pyyaml == 3.13
rauth == 0.7.3
setproctitle == 1.1.10
six == 1.11.0
>>>>>>> 9b3450c6
-r docs/requirements.txt<|MERGE_RESOLUTION|>--- conflicted
+++ resolved
@@ -1,28 +1,3 @@
-<<<<<<< HEAD
-click == 6.6
-coverage == 3.7.1
-Fabric == 1.10.2
-Flask == 0.10.1
-Flask-Admin == 1.4.0
-Flask-Login == 0.3.2
-Flask-SQLAlchemy == 2.0
-Flask-Testing == 0.4.2
-Flask-UUID == 0.2
-Flask-WTF == 0.12
-Jinja2 == 2.8
-mock == 1.3.0
-musicbrainzngs == 0.5
-psycopg2 == 2.6.1
-python-memcached == 1.57
-pytz==2015.7
-pyyaml == 3.11
-rauth == 0.7.1
-raven[flask] == 5.21.0
-setproctitle == 1.1.9
-six == 1.9.0
-SQLAlchemy == 1.0.9
-Werkzeug == 0.10.4
-=======
 git+https://github.com/metabrainz/brainzutils-python.git@v1.7.0
 coverage == 4.5.2
 Flask-Admin == 1.5.3
@@ -42,5 +17,4 @@
 rauth == 0.7.3
 setproctitle == 1.1.10
 six == 1.11.0
->>>>>>> 9b3450c6
 -r docs/requirements.txt
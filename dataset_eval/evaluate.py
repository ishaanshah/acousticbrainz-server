from __future__ import print_function

import json
import logging
import os
import shutil
import tempfile
import time

import gaia2.fastyaml as yaml
from flask import current_app

import db
import db.data
import db.dataset
import db.dataset_eval
import db.exceptions
import utils.path
<<<<<<< HEAD
import utils.models
import tempfile
import logging
import shutil
import time
import json
import os
=======
from dataset_eval import artistfilter
from dataset_eval import gaia_wrapper
>>>>>>> 9b3450c6

SLEEP_DURATION = 30  # number of seconds to wait between runs


def main():
    logging.info("Starting dataset evaluator...")
    dataset_dir = current_app.config["DATASET_DIR"]
    storage_dir = os.path.join(current_app.config["FILE_STORAGE_DIR"], "history")
    while True:
        pending_job = db.dataset_eval.get_next_pending_job()
        if pending_job:
            logging.info("Processing job %s..." % pending_job["id"])
            evaluate_dataset(pending_job, dataset_dir, storage_dir)
        else:
            logging.info("No pending datasets. Sleeping %s seconds." % SLEEP_DURATION)
            time.sleep(SLEEP_DURATION)


def evaluate_dataset(eval_job, dataset_dir, storage_dir):
    db.dataset_eval.set_job_status(eval_job["id"], db.dataset_eval.STATUS_RUNNING)

    eval_location = os.path.join(os.path.abspath(dataset_dir), eval_job["id"])
    utils.path.create_path(eval_location)
    temp_dir = tempfile.mkdtemp()

    try:
        snapshot = db.dataset.get_snapshot(eval_job["snapshot_id"])

        train, test = artistfilter.filter(eval_job["snapshot_id"], eval_job["options"])
        db.dataset_eval.add_sets_to_job(eval_job["id"], train, test)

        logging.info("Generating filelist.yaml and copying low-level data for evaluation...")
        filelist_path = os.path.join(eval_location, "filelist.yaml")
        filelist = dump_lowlevel_data(train.keys(), temp_dir)
        with open(filelist_path, "w") as f:
            yaml.dump(filelist, f)

        logging.info("Generating groundtruth.yaml...")
        groundtruth_path = os.path.join(eval_location, "groundtruth.yaml")
        with open(groundtruth_path, "w") as f:
            yaml.dump(create_groundtruth_dict(snapshot["data"]["name"], train), f)

        logging.info("Training model...")
        results = gaia_wrapper.train_model(
            project_dir=eval_location,
            groundtruth_file=groundtruth_path,
            filelist_file=filelist_path,
        )
        logging.info("Saving results...")
        save_history_file(storage_dir, results["history_path"], eval_job["id"])
        db.dataset_eval.set_job_result(eval_job["id"], json.dumps({
            "project_path": eval_location,
            "parameters": results["parameters"],
            "accuracy": results["accuracy"],
            "confusion_matrix": results["confusion_matrix"],
            "history_path": results["history_path"],
        }))
        db.dataset_eval.set_job_status(eval_job["id"], db.dataset_eval.STATUS_DONE)
        logging.info("Evaluation job %s has been completed." % eval_job["id"])

    # TODO(roman): Also need to catch exceptions from Gaia.
    except db.exceptions.DatabaseException as e:
        logging.info("Evaluation job %s has failed!" % eval_job["id"])
        db.dataset_eval.set_job_status(
            job_id=eval_job["id"],
            status=db.dataset_eval.STATUS_FAILED,
            status_msg=str(e),
        )
        logging.info(e)

    finally:
        # Clean up the source files used to generate this model.
        # We can recreate them from the database if we need them
        # at a later stage.
        shutil.rmtree(temp_dir)


def create_groundtruth_dict(name, datadict):
    groundtruth = {
        "type": "unknown",  # TODO: See if that needs to be modified.
        "version": 1.0,
        "className": db.dataset._slugify(unicode(name)),
        "groundTruth": {},
    }
    for r, cls in datadict.items():
        if isinstance(r, unicode):
            r = r.encode("UTF-8")
        groundtruth["groundTruth"][r] = cls.encode("UTF-8")

    return groundtruth


def create_groundtruth(dataset):
    groundtruth = {
        "type": "unknown",  # TODO: See if that needs to be modified.
        "version": 1.0,
        "className": db.dataset._slugify(unicode(dataset["name"])),
        "groundTruth": {},
    }
    for cls in dataset["classes"]:
        for recording_mbid in cls["recordings"]:
            groundtruth["groundTruth"][recording_mbid] = cls["name"].encode("UTF-8")
    return groundtruth


def dump_lowlevel_data(recordings, location):
    """Dumps low-level data for all recordings into specified location.

    Args:
        recordings: List of MBIDs of recordings.
        location: Path to directory where low-level data will be saved.

    Returns:
        Filelist.
    """
    utils.path.create_path(location)
    filelist = {}
    for recording in recordings:
        filelist[recording] = os.path.join(location, "%s.yaml" % recording)
        with open(filelist[recording], "w") as f:
            f.write(lowlevel_data_to_yaml(db.data.load_low_level(recording)))
    return filelist


def lowlevel_data_to_yaml(data):
    """Prepares dictionary with low-level data about recording for processing
    and converts it into YAML string.
    """
    # Removing descriptors, that will otherwise break gaia_fusion due to
    # incompatibility of layouts (see Gaia implementation for more details).
    if "tags" in data["metadata"]:
        del data["metadata"]["tags"]
    if "sample_rate" in data["metadata"]["audio_properties"]:
        del data["metadata"]["audio_properties"]["sample_rate"]
    if 'lossless' in data['metadata']['audio_properties']:
        del data['metadata']['audio_properties']['lossless']

    return yaml.dump(data)


def extract_recordings(dataset):
    """Extracts set of recordings used in a dataset."""
    recordings = set()
    for cls in dataset["classes"]:
        for recording_mbid in cls["recordings"]:
            recordings.add(recording_mbid)
    return recordings


<<<<<<< HEAD
def save_history_file(history_file_path, job_id):
    destination = utils.models.get_model_file_path(job_id, create_dir=True)
=======
def save_history_file(storage_dir, history_file_path, job_id):
    directory = os.path.join(storage_dir, job_id[0:1], job_id[0:2])
    utils.path.create_path(directory)
    destination = os.path.join(directory, "%s.history" % job_id)
>>>>>>> 9b3450c6
    shutil.copyfile(history_file_path, destination)
    return destination<|MERGE_RESOLUTION|>--- conflicted
+++ resolved
@@ -16,18 +16,8 @@
 import db.dataset_eval
 import db.exceptions
 import utils.path
-<<<<<<< HEAD
-import utils.models
-import tempfile
-import logging
-import shutil
-import time
-import json
-import os
-=======
 from dataset_eval import artistfilter
 from dataset_eval import gaia_wrapper
->>>>>>> 9b3450c6
 
 SLEEP_DURATION = 30  # number of seconds to wait between runs
 
@@ -177,14 +167,9 @@
     return recordings
 
 
-<<<<<<< HEAD
-def save_history_file(history_file_path, job_id):
-    destination = utils.models.get_model_file_path(job_id, create_dir=True)
-=======
 def save_history_file(storage_dir, history_file_path, job_id):
     directory = os.path.join(storage_dir, job_id[0:1], job_id[0:2])
     utils.path.create_path(directory)
     destination = os.path.join(directory, "%s.history" % job_id)
->>>>>>> 9b3450c6
     shutil.copyfile(history_file_path, destination)
     return destination
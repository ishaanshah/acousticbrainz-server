--- conflicted
+++ resolved
@@ -6,20 +6,12 @@
 import subprocess
 import sys
 import tempfile
-from hashlib import sha1
 from threading import Thread
 from time import sleep
 
-import yaml
-
-<<<<<<< HEAD
-
-import utils.hl_calc
-import db.data
-=======
->>>>>>> 9b3450c6
 import db
 import db.data
+import utils.hl_calc
 
 DEFAULT_NUM_THREADS = 1
 
@@ -67,7 +59,7 @@
         try:
             subprocess.check_call([HIGH_LEVEL_EXTRACTOR_BINARY,
                                    name, out_file, PROFILE_CONF],
-                                  #stdout=fnull, stderr=fnull
+                                  stdout=fnull, stderr=fnull
                                   )
         except (subprocess.CalledProcessError, OSError):
             print("Cannot call high-level extractor")
@@ -106,14 +98,8 @@
 def main(num_threads):
     print("High-level extractor daemon starting with %d threads" % num_threads)
     sys.stdout.flush()
-<<<<<<< HEAD
     build_sha1 = utils.hl_calc.get_build_sha1(HIGH_LEVEL_EXTRACTOR_BINARY)
     utils.hl_calc.create_profile(PROFILE_CONF_TEMPLATE, PROFILE_CONF, build_sha1)
-    db.init_db_engine(config.SQLALCHEMY_DATABASE_URI)
-=======
-    build_sha1 = get_build_sha1(HIGH_LEVEL_EXTRACTOR_BINARY)
-    create_profile(PROFILE_CONF_TEMPLATE, PROFILE_CONF, build_sha1)
->>>>>>> 9b3450c6
 
     num_processed = 0
 
